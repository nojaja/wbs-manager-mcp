{
  "name": "wbs-mcp",
  "displayName": "WBS MCP",
  "description": "MCP-enabled VS Code extension for Work Breakdown Structure management",
  "version": "0.1.0",
  "publisher": "nojaja",
  "license": "MIT",
  "repository": {
    "type": "git",
    "url": "https://github.com/nojaja/wbs-mcp.git"
  },
  "bugs": {
    "url": "https://github.com/nojaja/wbs-mcp/issues"
  },
  "homepage": "https://github.com/nojaja/wbs-mcp#readme",
  "keywords": [
    "wbs",
    "work breakdown structure",
    "project management",
    "mcp",
    "model context protocol",
    "copilot",
    "collaboration"
  ],
  "engines": {
    "vscode": "^1.85.0"
  },
  "categories": [
    "Other"
  ],
  "main": "./out/extension/extension.js",
  "contributes": {
    "commands": [
      {
        "command": "mcpWbs.start",
        "title": "MCP WBS: Start Local Server"
      },
      {
        "command": "wbsTree.refresh",
        "title": "Refresh",
        "icon": "$(refresh)"
      },
      {
        "command": "wbsTree.openTask",
        "title": "開く"
      },
      {
        "command": "wbsTree.createTask",
        "title": "新しいタスク",
        "icon": "$(add)"
      },
      {
        "command": "wbsTree.deleteTask",
        "title": "削除"
      },
      {
        "command": "wbsTree.addChildTask",
        "title": "子タスク追加"
      },
      {
        "command": "artifactTree.refresh",
        "title": "成果物を再読み込み",
        "icon": "$(refresh)"
      },
      {
        "command": "artifactTree.createArtifact",
        "title": "成果物を追加",
        "icon": "$(add)"
      },
      {
        "command": "artifactTree.editArtifact",
        "title": "成果物を編集"
      },
      {
        "command": "artifactTree.deleteArtifact",
        "title": "成果物を削除"
      }
    ],
    "views": {
      "explorer": [
        {
          "id": "wbsTree",
          "name": "WBS Projects"
        },
        {
          "id": "artifactTree",
          "name": "Artifacts"
        }
      ]
    },
    "menus": {
      "view/title": [
        {
          "command": "wbsTree.refresh",
          "when": "view == wbsTree",
          "group": "navigation"
        },
        {
          "command": "wbsTree.createTask",
          "when": "view == wbsTree",
          "group": "navigation"
        },
        {
          "command": "artifactTree.refresh",
          "when": "view == artifactTree",
          "group": "navigation"
        },
        {
          "command": "artifactTree.createArtifact",
          "when": "view == artifactTree",
          "group": "navigation"
        }
      ],
      "view/item/context": [
        {
          "command": "wbsTree.openTask",
          "when": "view == wbsTree && viewItem == task",
          "group": "inline"
        },
        {
          "command": "wbsTree.deleteTask",
          "when": "view == wbsTree && viewItem == task",
          "group": "inline@1"
        },
        {
          "command": "wbsTree.addChildTask",
          "when": "view == wbsTree && viewItem == task",
          "group": "inline@2"
        },
        {
          "command": "artifactTree.editArtifact",
          "when": "view == artifactTree && viewItem == artifact",
          "group": "inline"
        },
        {
          "command": "artifactTree.deleteArtifact",
          "when": "view == artifactTree && viewItem == artifact",
          "group": "inline@1"
        }
      ]
    }
  },
  "scripts": {
    "vscode:prepublish": "npm run test && npm run build",
    "build": "tsc -p ./",
<<<<<<< HEAD
    "build:webview": "webpack --config webpack.webview.config.js --mode production",
    "watch:webview": "webpack --config webpack.webview.config.js --mode development --watch",
    "test": "npm run lint && jest --config=jest.config.js --coverage",
=======
    "test": "npm run lint && jest --config=jest.config.js --coverage && npx depcruise src",
>>>>>>> 455fa579
    "lint": "eslint . --ext .ts",
    "lint:fix": "eslint . --ext .ts --fix",
    "start-server-dev": "node ./out/mcpServer/index.js",
    "start-extension-dev": "code --extensionDevelopmentPath=."
  },
  "devDependencies": {
    "@types/express": "^4.17.21",
    "@types/jest": "^29.5.2",
    "@types/mocha": "^10.0.6",
    "@types/node": "^20.11.0",
    "@types/sqlite3": "^3.1.11",
    "@types/uuid": "^10.0.0",
    "@types/vscode": "^1.85.0",
    "@typescript-eslint/eslint-plugin": "^8.46.0",
    "@typescript-eslint/parser": "^8.46.0",
    "dependency-cruiser": "^16.10.4",
    "eslint": "^9.37.0",
    "eslint-plugin-jsdoc": "^50.8.0",
    "eslint-plugin-sonarjs": "^3.0.5",
    "jest": "^29.6.1",
    "mocha": "^10.2.0",
    "ts-jest": "^29.1.0",
    "typescript": "^5.3.3",
    "typescript-eslint": "^8.46.0",
    "webpack": "^5.99.8",
    "webpack-cli": "^5.1.4",
    "vue-loader": "^17.0.0",
    "vue": "^3.3.4",
    "css-loader": "^6.8.1",
    "style-loader": "^3.3.3",
    "html-webpack-plugin": "^5.5.1",
    "@vue/compiler-sfc": "^3.3.4",
    "ts-loader": "^9.4.4",
    "babel-loader": "^9.1.2",
    "@babel/core": "^7.22.10",
    "@babel/preset-env": "^7.22.10"
  },
  "dependencies": {
    "express": "^4.18.2",
    "sqlite": "^5.1.1",
    "sqlite3": "^5.1.7",
    "uuid": "^9.0.1"
  }
}<|MERGE_RESOLUTION|>--- conflicted
+++ resolved
@@ -143,13 +143,9 @@
   "scripts": {
     "vscode:prepublish": "npm run test && npm run build",
     "build": "tsc -p ./",
-<<<<<<< HEAD
     "build:webview": "webpack --config webpack.webview.config.js --mode production",
     "watch:webview": "webpack --config webpack.webview.config.js --mode development --watch",
-    "test": "npm run lint && jest --config=jest.config.js --coverage",
-=======
     "test": "npm run lint && jest --config=jest.config.js --coverage && npx depcruise src",
->>>>>>> 455fa579
     "lint": "eslint . --ext .ts",
     "lint:fix": "eslint . --ext .ts --fix",
     "start-server-dev": "node ./out/mcpServer/index.js",
