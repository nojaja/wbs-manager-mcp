--- conflicted
+++ resolved
@@ -2,16 +2,9 @@
 import { TaskRepository } from '../repositories/TaskRepository';
 
 /**
-<<<<<<< HEAD
  * 処理名: wbs.planMode.impotTask
  * 処理概要: 複数タスクの一括インポートを行うツール
  * 実装理由: 外部データやテンプレートから複数タスクをまとめて登録する要件に対応するため、一括処理を提供します。
-=======
- * 処理名: WBS 複数タスクインポートツール
- * 概要: WBS（Work Breakdown Structure）形式のタスクを一括でインポートするためのツールクラスです。
- * 実装理由: 外部から複数のタスクデータを受け取り、リポジトリの importTasks を利用して一括登録する責務を明確化するため。
- *           バッチ的なタスク登録を一元化することで、呼び出し側の実装を簡潔に保ち、リポジトリ注入によるテスト容易性を確保します。
->>>>>>> 326b1899
  * @class
  */
 export default class WbsImpotTaskTool extends Tool {
