import { Tool } from './Tool';
import { ArtifactRepository } from '../repositories/ArtifactRepository';

/**
 * 処理名: ArtifactsGetArtifactTool
 *
 * 概要:
 * artifacts.getArtifact 相当のツールラッパーです。指定された成果物IDを受け取り、
 * リポジトリから該当の成果物を取得して JSON 形式で返却します。
 *
 * 実装理由（なぜ必要か）:
 * このツールは成果物の詳細表示や連携処理の起点として利用されます。
 * UI の成果物詳細画面や自動化ワークフローから成果物情報を安全に取得するために必要です。
 *
 * @class
 */
export default class ArtifactsGetArtifactTool extends Tool {
<<<<<<< HEAD
    private readonly repo: ArtifactRepository;
=======
    /**
     * リポジトリ参照。DIで注入される。
     *
     * 実装理由:
     * テスト容易性と責務分離のためリポジトリは外部から注入して利用します。
     */
    repo: any | null;
>>>>>>> 326b1899

    /**
     * 処理名: コンストラクタ
     *
     * 概要:
     * ツール名・説明・入力スキーマを親クラスに渡して初期化します。
     *
     * 実装理由:
     * ツールとして利用可能にするためのメタ情報（name/description/inputSchema）を登録し、
     * DI で注入されるリポジトリ用フィールドを初期化します。
     */
    constructor() {
        super({ name: 'wbs.planMode.getArtifact', description: 'Get artifact by ID', inputSchema: { type: 'object', properties: { artifactId: { type: 'string' } }, required: ['artifactId'] } });
        this.repo = new ArtifactRepository();
    }

    /**
     * 処理名: 初期化（init）
     *
     * 概要:
     * 依存関係を受け取り、内部の `repo` を DI から取得して設定します。
     *
     * 実装理由:
     * 実行時に外部リポジトリを差し替えられるようにし、ユニットテストやモック注入を容易にするため。
     * @param {any} deps DIで注入される依存
     * @returns {Promise<void>}
     */
    async init(deps?: any) {
        // no-op
        await super.init(deps);
    }

    /**
     * 処理名: run (成果物取得ハンドラ)
     *
     * 概要:
     * 引数で渡された `artifactId` を用いてリポジトリから成果物を取得し、
     * 成功時は成果物 JSON を、未検出・例外時は適切なメッセージと LLM 向けヒントを返します。
     *
     * 実装理由:
     * 成果物詳細表示や他処理との連携で一貫したレスポンス形式を提供するために
     * エラーハンドリングとヒント情報を含めたラッパー処理を提供します。
     *
     * @param {any} args 実行引数（artifactId を含むオブジェクト）
     * @returns {Promise<any>} ツールレスポンス（content と llmHints を含むオブジェクト）
     */
    async run(args: any) {
        try {
            // リポジトリ取得と指定成果物の検索
            const repo = this.repo;
            if (!repo) throw new Error('Repository not injected');
            const artifact = await repo.getArtifact(args.artifactId);
            if (!artifact) {
                const llmHints = { nextActions: [{ action: 'searchArtifact', detail: 'IDを確認して再検索してください' }], notes: ['指定された成果物が見つかりませんでした。'] };
                return { content: [{ type: 'text', text: `❌ Artifact not found: ${args.artifactId}` }], llmHints };
            }
            const llmHints = { nextActions: [{ action: 'linkToTasks', detail: `成果物 ${args.artifactId} を関連タスクにリンクできます` }], notes: ['成果物を取得しました。追加アクション: タスクへのリンク検討'] };
            return { content: [{ type: 'text', text: JSON.stringify(artifact, null, 2) }], llmHints };
        } catch (error) {
            const message = error instanceof Error ? error.message : String(error);
            const llmHints = { nextActions: [{ action: 'retryGetArtifact', detail: '再試行してください' }], notes: [`例外メッセージ: ${message}`] };
            return { content: [{ type: 'text', text: `❌ Failed to get artifact: ${message}` }], llmHints };
        }
    }
}

/**
 * 処理名: singleton インスタンス
 *
 * 概要:
 * モジュール読み込み時に利用可能な既定のツールインスタンスをエクスポートします。
 *
 * 実装理由:
 * 呼び出し元で毎回インスタンスを生成する手間を省き、共通設定の再利用を容易にするため。
 */
export const instance = new ArtifactsGetArtifactTool();<|MERGE_RESOLUTION|>--- conflicted
+++ resolved
@@ -15,17 +15,7 @@
  * @class
  */
 export default class ArtifactsGetArtifactTool extends Tool {
-<<<<<<< HEAD
     private readonly repo: ArtifactRepository;
-=======
-    /**
-     * リポジトリ参照。DIで注入される。
-     *
-     * 実装理由:
-     * テスト容易性と責務分離のためリポジトリは外部から注入して利用します。
-     */
-    repo: any | null;
->>>>>>> 326b1899
 
     /**
      * 処理名: コンストラクタ
