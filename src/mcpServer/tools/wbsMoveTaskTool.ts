--- conflicted
+++ resolved
@@ -2,42 +2,18 @@
 import { TaskRepository } from '../repositories/TaskRepository';
 
 /**
-<<<<<<< HEAD
  * 処理名: wbs.planMode.moveTask
  * 処理概要: 指定したタスクを別の親タスクの下に移動するツール実装
  * 実装理由: タスクの親子関係を変更する操作を安全に行い、クライアントへ結果を返すために必要
-=======
- * 処理名: WBS タスク移動ツール (wbs.planMode.moveTask)
- *
- * 概要:
- * WBS（Work Breakdown Structure）内のタスクを別の親タスク配下へ移動するためのツールクラスです。
- * クライアントから受け取った taskId と newParentId を使ってリポジトリ層の移動処理を呼び出し、
- * 実行結果をユーザー向けのメッセージ形式で返却します。
- *
- * 実装理由（なぜ必要か）:
- * ユーザーがUI上でタスクの階層を変更（例: ドラッグ&ドロップ）した際に、サーバ側で親子関係を
- * 永続化する必要があるため。このツールはそのためのサーバ側エントリポイントとして機能します。
->>>>>>> 326b1899
  * @class
  */
 export default class WbsMoveTaskTool extends Tool {
     private readonly repo: TaskRepository;
 
     /**
-<<<<<<< HEAD
      * 処理名: コンストラクタ
      * 処理概要: ツールのメタ情報とリポジトリを初期化する
      * 実装理由: ツールとして動作するためのメタ設定と DB 操作用リポジトリの準備を行う
-=======
-     * 処理名: コンストラクタ (WbsMoveTaskTool.constructor)
-     *
-     * 概要:
-     * ツール名・説明・入力スキーマを親クラスに登録し、内部で使用するリポジトリ参照を初期化します。
-     *
-     * 実装理由（なぜ必要か）:
-     * ツールがどのような入力を期待するかを明確にするためにスキーマを定義し、依存注入でリポジトリを
-     * 受け取る準備を行う必要があります。
->>>>>>> 326b1899
      */
     constructor() {
         super({ name: 'wbs.planMode.moveTask', description: 'Move a task under a different parent', inputSchema: { type: 'object', properties: { taskId: { type: 'string' }, newParentId: { type: 'string' } }, required: ['taskId'] } });
@@ -45,26 +21,11 @@
     }
 
     /**
-<<<<<<< HEAD
      * 処理名: init (初期化)
      * 処理概要: 依存注入オブジェクトを受け取って初期化する（現状 no-op）
      * 実装理由: 将来的な DI 対応やテスト時の依存差し替えに備えたエントリポイントとして用意
      * @param {any} deps DI で注入される依存
      * @returns {Promise<void>}
-=======
-     * 処理名: 初期化 (init)
-     *
-     * 概要:
-     * 依存注入されたオブジェクト（例: リポジトリ）を受け取り、内部状態を設定します。
-     * 親クラスの初期化処理も呼び出します。
-     *
-     * 実装理由（なぜ必要か）:
-     * テストや実行環境に応じてリポジトリ等の依存を差し替えられるようにするため。これにより
-     * 単体テストでモックを注入したり、実運用で実実装を注入できます。
-     *
-     * @param {any} deps DIで注入される依存オブジェクト（省略可）
-     * @returns {Promise<void>} 非同期初期化の完了を示すPromise
->>>>>>> 326b1899
      */
     async init(deps?: any) {
         // no-op
@@ -72,34 +33,11 @@
     }
 
     /**
-<<<<<<< HEAD
      * 処理名: run (タスク移動処理)
      * 処理概要: 指定タスクを新しい親に移動し、移動結果を返却する
      * 実装理由: クライアントの親子変更要求を DB に反映し、ユーザーへ結果を返すために必要
      * @param {any} args 実行引数(taskId, newParentId)
      * @returns {Promise<any>} ツールレスポンス
-=======
-     * 処理名: タスク移動実行 (run)
-     *
-     * 概要:
-     * 指定された taskId を newParentId の配下へ移動する処理を実行します。
-     * 正常時は移動後のタスク情報をメッセージとして返却し、エラー時は失敗理由を含むメッセージを返却します。
-     *
-     * 実装理由（なぜ必要か）:
-     * クライアント操作を受けてWBSの構造を変更する中心的な処理です。移動処理の呼び出し、エラーハンドリング、
-     * ユーザーに返すためのメッセージ整形を一元的に行うことで、クライアント／サーバ間の契約を安定させます。
-     *
-     * 期待される args の形:
-     * { taskId: string, newParentId?: string | null }
-     *
-     * 考慮すべきエッジケース:
-     * - リポジトリが注入されていない
-     * - taskId が存在しない／移動先が不正
-     * - リポジトリ層での例外発生
-     *
-     * @param {any} args 実行引数 (taskId, newParentId)
-     * @returns {Promise<any>} ツールの実行結果オブジェクト
->>>>>>> 326b1899
      */
     async run(args: any) {
         try {
