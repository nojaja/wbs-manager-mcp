import { Tool } from './Tool';
import { TaskRepository } from '../repositories/TaskRepository';

/**
<<<<<<< HEAD
 * wbs.planMode.updateTask ツール実装
 * - 既存タスクの更新を行う
 * @class
 */
export default class WbsUpdateTaskTool extends Tool {
    /** リポジトリ（DI注入） */
    private readonly repo: TaskRepository;
=======
 * 処理名: wbs.planMode.updateTask
 * 概要: 既存の WBS タスクを更新するツール実装クラス。
 * 実装理由: クライアントから受け取った更新情報を検証し、必要な差分を組み立ててリポジトリ経由で永続化するため。
 *           楽観ロックや存在チェックを含め、複数ユーザーによる競合や不正な更新を防ぐ責務を持つ。
 */
export default class WbsUpdateTaskTool extends Tool {
    /**
     * 処理名: repo (依存注入リポジトリ)
     * 概要: タスク操作を行うためのリポジトリ参照を保持するメンバ。
     * 実装理由: テストや実行環境でリポジトリ実装を差し替え可能にするために DI を用いる。
     */
    repo: any | null;
>>>>>>> 326b1899

    /**
     * 処理名: コンストラクタ
     * 概要: ツールのメタ情報（名前・説明・入力スキーマ）を初期化する。
     * 実装理由: 呼び出し元がツールを列挙・検証できるように、自己記述的なメタデータを提供するため。
     */
    constructor() {
        super({ name: 'wbs.planMode.updateTask', description: 'Update an existing task', inputSchema: { type: 'object', properties: { taskId: { type: 'string' }, title: { type: 'string' }, description: { type: 'string' }, assignee: { type: 'string' }, status: { type: 'string' }, estimate: { type: 'string' }, completionConditions: { type: 'array', items: { type: 'object', properties: { description: { type: 'string' } }, required: ['description'] } }, deliverables: { type: 'array', items: { type: 'object', properties: { artifactId: { type: 'string' }, crudOperations: { type: 'string' } }, required: ['artifactId'] } }, prerequisites: { type: 'array', items: { type: 'object', properties: { artifactId: { type: 'string' }, crudOperations: { type: 'string' } }, required: ['artifactId'] } }, ifVersion: { type: 'number' } }, required: ['taskId'] } });
        this.repo = new TaskRepository();
    }


    /**
     * 処理名: init
     * 概要: ツールの依存関係（リポジトリなど）を初期化する。
     * 実装理由: 実行環境に応じて外部依存を注入できるようにし、テスト時にモックを差し替えられるようにするため。
     * @param deps 依存注入オブジェクト
     * @returns Promise<void>
     */
    async init(deps?: any) {
        // no-op: repository created directly
        await super.init(deps);
    }


    /**
     * 処理名: run
     * 概要: タスク更新の主要処理。入力検証、存在チェック、楽観ロック検証、更新データ生成、DB更新を順に実行する。
     * 実装理由: 単一のエントリポイントで更新フローを管理することで例外処理と一貫したレスポンス生成を行うため。
     * @param args 更新引数
     * @returns ツールレスポンス（成功時は更新済タスクの内容を含むメッセージ、失敗時はエラーメッセージ）
     */
    async run(args: any) {
        try {
            // リポジトリ取得と存在確認
            const repo = this.repo;
            if (!repo) throw new Error('Repository not injected');

            // 対象タスクを取得し、存在しない場合は notFound を返す
            const currentTask = await repo.getTask(args.taskId);
            if (!currentTask) return this.notFound(args.taskId);

            // 楽観ロック用バージョン検証を実行（競合検出）
            const versionErr = this.checkVersion(args, currentTask);
            if (versionErr) return versionErr;

            // 更新データを組み立てて DB を更新する
            const updateData = this.buildUpdateData(args, currentTask);
            const updatedTask = await repo.updateTask(args.taskId, updateData);
            return { content: [{ type: 'text', text: `✅ Task updated successfully!\n\n${JSON.stringify(updatedTask, null, 2)}` }] };
        } catch (error) {
            return { content: [{ type: 'text', text: `❌ Failed to update task: ${error instanceof Error ? error.message : String(error)}` }] };
        }
    }

    /**
     * 処理名: notFound
     * 概要: タスクが見つからない場合のレスポンスを生成するユーティリティ。
     * 実装理由: エラー時の出力フォーマットを統一して呼び出し元の可読性を高めるため。
     * @param taskId タスクID
     * @returns レスポンスオブジェクト
     */
    private notFound(taskId: string) {
        return { content: [{ type: 'text', text: `❌ Task not found: ${taskId}` }] };
    }

    /**
     * 処理名: checkVersion
     * 概要: 楽観ロック（バージョン）検証を行い、バージョン不一致があればエラー応答を返す。
     * 実装理由: 同じタスクを複数ユーザーが同時に編集した際の競合を検出し、意図しない上書きを防止するため。
     * @param task 入力タスク
     * @param currentTask 現在の永続化済タスク
     * @returns エラー応答オブジェクトまたは null
     */
    private checkVersion(task: any, currentTask: any) {
        if (task.ifVersion !== undefined && currentTask.version !== task.ifVersion) {
            return { content: [{ type: 'text', text: `❌ Task has been modified by another user. Expected version ${task.ifVersion}, but current version is ${currentTask.version}` }] };
        }
        return null;
    }

    /**
     * 処理名: buildUpdateData
     * 概要: クライアントから渡された更新引数と現在のタスクから、DB に渡す安全な更新オブジェクトを作成する。
     * 実装理由: 不要なフィールド書き換えや不正なデータ注入を防ぎ、配列項目の整形（deliverables/prerequisites/completionConditions）を統一的に処理するため。
     * @param args 実行引数
     * @param currentTask 現在タスク
     * @returns 更新オブジェクト
     */
    private buildUpdateData(args: any, currentTask: any) {
        return {
            title: args.title !== undefined ? args.title : currentTask.title,
            description: args.description !== undefined ? args.description : currentTask.description,
            assignee: args.assignee !== undefined ? args.assignee : currentTask.assignee,
            status: args.status !== undefined ? args.status : currentTask.status,
            estimate: args.estimate !== undefined ? args.estimate : currentTask.estimate,
            deliverables: Array.isArray(args.deliverables)
                ? args.deliverables.map((item: any) => ({ artifactId: item?.artifactId, crudOperations: item?.crudOperations ?? item?.crud ?? null }))
                : undefined,
            prerequisites: Array.isArray(args.prerequisites)
                ? args.prerequisites.map((item: any) => ({ artifactId: item?.artifactId, crudOperations: item?.crudOperations ?? item?.crud ?? null }))
                : undefined,
            completionConditions: Array.isArray(args.completionConditions)
                ? args.completionConditions
                    .filter((item: any) => typeof item?.description === 'string' && item.description.trim().length > 0)
                    .map((item: any) => ({ description: item.description.trim() }))
                : undefined,
            ifVersion: args.ifVersion
        };
    }
}

export const instance = new WbsUpdateTaskTool();<|MERGE_RESOLUTION|>--- conflicted
+++ resolved
@@ -2,7 +2,6 @@
 import { TaskRepository } from '../repositories/TaskRepository';
 
 /**
-<<<<<<< HEAD
  * wbs.planMode.updateTask ツール実装
  * - 既存タスクの更新を行う
  * @class
@@ -10,20 +9,6 @@
 export default class WbsUpdateTaskTool extends Tool {
     /** リポジトリ（DI注入） */
     private readonly repo: TaskRepository;
-=======
- * 処理名: wbs.planMode.updateTask
- * 概要: 既存の WBS タスクを更新するツール実装クラス。
- * 実装理由: クライアントから受け取った更新情報を検証し、必要な差分を組み立ててリポジトリ経由で永続化するため。
- *           楽観ロックや存在チェックを含め、複数ユーザーによる競合や不正な更新を防ぐ責務を持つ。
- */
-export default class WbsUpdateTaskTool extends Tool {
-    /**
-     * 処理名: repo (依存注入リポジトリ)
-     * 概要: タスク操作を行うためのリポジトリ参照を保持するメンバ。
-     * 実装理由: テストや実行環境でリポジトリ実装を差し替え可能にするために DI を用いる。
-     */
-    repo: any | null;
->>>>>>> 326b1899
 
     /**
      * 処理名: コンストラクタ
