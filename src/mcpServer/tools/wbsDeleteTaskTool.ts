import { Tool } from './Tool';
import { TaskRepository } from '../repositories/TaskRepository';

/**
 * 処理名: WBS タスク削除ツール (wbs.planMode.deleteTask)
 *
 * 処理概要:
 * 指定されたタスクIDに対応するタスクと、その子孫タスクを永続層から削除するツールです。
 * クライアントから受け取った削除要求をリポジトリに伝播し、結果メッセージを返却します。
 *
 * 実装理由 (なぜ必要か):
 * ユーザーがWBS上のタスクを削除する操作を行った際に、サーバー側で安全かつ一貫性を保ちながら
 * タスクとその子孫の削除を行うために存在します。リポジトリ層へ委譲することで責務を分離し、テスト
 * とモックがしやすい構造にしています。
 *
 * @class
 * @extends Tool
 */
export default class WbsDeleteTaskTool extends Tool {
    private readonly repo: TaskRepository;

    /**
     * 処理名: コンストラクタ
     *
     * 処理概要:
     * ツールのインスタンスを生成し、親クラス(Tool)へツール名・説明・入力スキーマを渡して初期化します。
     *
     * 実装理由 (なぜ必要か):
     * ツールのメタ情報（名前・説明・入力バリデーション）を明示的に定義することで、実行時の検証や
     * 管理コンソールへの表示、呼び出し側での誤用防止に寄与します。
     */
    constructor() {
        super({ name: 'wbs.planMode.deleteTask', description: 'Delete a task and its descendants', inputSchema: { type: 'object', properties: { taskId: { type: 'string' } }, required: ['taskId'] } });
        this.repo = new TaskRepository();
    }

    /**
<<<<<<< HEAD
     * 処理名: init (初期化)
     * 処理概要: 依存注入を受け取るエントリポイント（現状 noop）
     * 実装理由: 他のツールと同様に init インターフェースを提供し、将来的な DI 対応に備えるため
     * @param {any} deps DIで注入される依存
=======
     * 処理名: 初期化 (init)
     *
     * 処理概要:
     * 依存注入（DI）されたオブジェクトを受け取り、親クラスの初期化を行ったうえで
     * このツールが利用するリポジトリ参照を設定します。
     *
     * 実装理由 (なぜ必要か):
     * 実行環境によってリポジトリ実装を差し替え可能にするため、初期化時に外部依存を注入
     * して疎結合にします。テスト時にはモックを注入して単体テストを容易にします。
     *
     * @param {any} deps DIで注入される依存オブジェクト（例: { repo })
>>>>>>> 326b1899
     * @returns {Promise<void>}
     */
    async init(deps?: any) {
        // no-op
        await super.init(deps);
    }

    /**
<<<<<<< HEAD
     * 処理名: run (タスク削除処理)
     * 処理概要: 指定された taskId のタスクとその子孫を削除し、結果を返却する
     * 実装理由: ユーザー操作によるタスク削除要求を安全に DB に反映するため
     * @param {any} args 実行引数（taskId）
     * @returns {Promise<any>} ツールレスポンス
=======
     * 処理名: タスク削除実行 (run)
     *
     * 処理概要:
     * 引数で与えられた taskId を基に、注入済みのリポジトリの deleteTask メソッドを呼び出し、
     * 削除結果（成功／未検出／エラー）を人間向けメッセージとして返却します。
     *
     * 実装理由 (なぜ必要か):
     * クライアントからの削除要求に対し、サーバー側で責務を持って削除処理を行い、扱いやすい
     * レスポンスを返すために実装しています。エラーハンドリングを含めることで呼び出し側の
     * ユーザー体験を向上させ、運用時の障害解析を容易にします。
     *
     * @param {any} args 実行引数（例: { taskId: string }）
     * @returns {Promise<any>} ツールレスポンス（content配列を含むオブジェクト）
>>>>>>> 326b1899
     */
    async run(args: any) {
        try {
            // リポジトリを検証し、タスク削除処理を呼び出す
            const repo = this.repo;
            if (!repo) throw new Error('Repository not injected');
            const deleted = await repo.deleteTask(args.taskId);
            if (!deleted) return { content: [{ type: 'text', text: `❌ Task not found: ${args.taskId}` }] };
            return { content: [{ type: 'text', text: `✅ Task deleted successfully!\n\nID: ${args.taskId}` }] };
        } catch (error) {
            return { content: [{ type: 'text', text: `❌ Failed to delete task: ${error instanceof Error ? error.message : String(error)}` }] };
        }
    }
}

export const instance = new WbsDeleteTaskTool();<|MERGE_RESOLUTION|>--- conflicted
+++ resolved
@@ -35,24 +35,10 @@
     }
 
     /**
-<<<<<<< HEAD
      * 処理名: init (初期化)
      * 処理概要: 依存注入を受け取るエントリポイント（現状 noop）
      * 実装理由: 他のツールと同様に init インターフェースを提供し、将来的な DI 対応に備えるため
      * @param {any} deps DIで注入される依存
-=======
-     * 処理名: 初期化 (init)
-     *
-     * 処理概要:
-     * 依存注入（DI）されたオブジェクトを受け取り、親クラスの初期化を行ったうえで
-     * このツールが利用するリポジトリ参照を設定します。
-     *
-     * 実装理由 (なぜ必要か):
-     * 実行環境によってリポジトリ実装を差し替え可能にするため、初期化時に外部依存を注入
-     * して疎結合にします。テスト時にはモックを注入して単体テストを容易にします。
-     *
-     * @param {any} deps DIで注入される依存オブジェクト（例: { repo })
->>>>>>> 326b1899
      * @returns {Promise<void>}
      */
     async init(deps?: any) {
@@ -61,27 +47,11 @@
     }
 
     /**
-<<<<<<< HEAD
      * 処理名: run (タスク削除処理)
      * 処理概要: 指定された taskId のタスクとその子孫を削除し、結果を返却する
      * 実装理由: ユーザー操作によるタスク削除要求を安全に DB に反映するため
      * @param {any} args 実行引数（taskId）
      * @returns {Promise<any>} ツールレスポンス
-=======
-     * 処理名: タスク削除実行 (run)
-     *
-     * 処理概要:
-     * 引数で与えられた taskId を基に、注入済みのリポジトリの deleteTask メソッドを呼び出し、
-     * 削除結果（成功／未検出／エラー）を人間向けメッセージとして返却します。
-     *
-     * 実装理由 (なぜ必要か):
-     * クライアントからの削除要求に対し、サーバー側で責務を持って削除処理を行い、扱いやすい
-     * レスポンスを返すために実装しています。エラーハンドリングを含めることで呼び出し側の
-     * ユーザー体験を向上させ、運用時の障害解析を容易にします。
-     *
-     * @param {any} args 実行引数（例: { taskId: string }）
-     * @returns {Promise<any>} ツールレスポンス（content配列を含むオブジェクト）
->>>>>>> 326b1899
      */
     async run(args: any) {
         try {
