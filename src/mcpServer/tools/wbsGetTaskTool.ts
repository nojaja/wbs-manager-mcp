import { Tool } from './Tool';
import { TaskRepository } from '../repositories/TaskRepository';

/**
<<<<<<< HEAD
 * wbs.getTask ツール
 * @class
=======
 * 処理名: WBS タスク取得ツール (wbs.planMode.getTask)
 *
 * 概要:
 * WBS のタスク情報を ID で取得するツールプラグイン実装です。外部からツール呼び出しにより
 * 指定された taskId を使ってリポジトリ経由でタスクを検索し、結果をツールレスポンス形式で返却します。
 *
 * 実装理由:
 * サービス間連携や自動化ワークフローでタスク詳細を参照できるようにするためにツール化しています。
 * リポジトリ層を注入可能にすることで、ユニットテストや異なる永続化実装を容易に切り替えられる
 * 柔軟性を確保しています。
>>>>>>> 326b1899
 */
export default class WbsGetTaskTool extends Tool {
    private readonly repo: TaskRepository;
    /**
     * 処理名: コンストラクタ
     *
     * 概要:
     * ツールの基本設定（name, description, inputSchema）を親クラスに渡して初期化します。
     * repo フィールドは後で DI によって注入されるため null で初期化します。
     *
     * 実装理由:
     * ツールのメタ情報と入力スキーマを明確に定義することで外部からの呼び出し時に検証を行い、
     * 想定外の引数による実行を防止します。
     */
    constructor() {
        super({ name: 'wbs.planMode.getTask', description: 'Get task details by ID (tool plugin)', inputSchema: { type: 'object', properties: { taskId: { type: 'string', description: 'Task ID' } }, required: ['taskId'] } });
        this.repo = new TaskRepository();
    }

    /**
<<<<<<< HEAD
     * 処理名: init (依存注入エントリ)
     * 処理概要: DI による依存注入の受け口（このツールは特に初期化を行わないため noop）
     * 実装理由: 一貫してツールが init を受け取れるようにインターフェースを揃えるため
=======
     * 処理名: 初期化 (init)
     *
     * 概要:
     * DI コンテナから渡された依存オブジェクトを受け取り、内部で使用するリポジトリを設定します。
     * 親クラスの init を呼び出した後、this.repo に repo が存在すればそれを保持します。
     *
     * 実装理由:
     * 実行時に外部の永続化層（リポジトリ）を注入することで、ツール実行時の副作用を最小化し、
     * テスト容易性と実装の分離（DI による抽象化）を実現します。
     *
>>>>>>> 326b1899
     * @param deps DIで注入される依存
     */
    // no init/deps

    /**
<<<<<<< HEAD
     * 処理名: run (タスク取得処理)
     * 処理概要: 指定された taskId の詳細情報を取得して返却する
     * 実装理由: クライアントがタスク詳細を参照する要求に応じるため
     * @param args ツール引数 (taskId)
     * @returns {Promise<any>} ツールレスポンス
=======
     * 処理名: タスク取得実行 (run)
     *
     * 概要:
     * 引数で与えられた taskId を用いて injected なリポジトリからタスクを取得します。
     * タスクが見つかれば JSON 文字列化して返却し、見つからなければユーザー向けのメッセージを返します。
     * 例外発生時はエラーメッセージを含むレスポンスを返します。
     *
     * 実装理由:
     * ツール呼び出しのエントリポイントとして、リポジトリの存在チェック、正常系/異常系の応答整形、
     * 例外ハンドリングを一箇所に集約することで呼び出し側に分かりやすい出力を提供します。
     *
     * @param args ツール引数 (taskId を含むオブジェクト)
     * @returns {Promise<any>} ツールレスポンス（content 配列を含む）
>>>>>>> 326b1899
     */
    async run(args: any) {
        // リポジトリを取得してタスク検索を行う
        const repo = this.repo;
        try {
            if (!repo) throw new Error('Repository not injected');
            const task = await repo.getTask(args.taskId);
            // 見つからない場合はユーザー向けメッセージを返す
            if (!task) {
                return { content: [{ type: 'text', text: `❌ Task not found: ${args.taskId}` }] };
            }
            // タスク情報を JSON で返却
            return { content: [{ type: 'text', text: JSON.stringify(task, null, 2) }] };
        } catch (error) {
            return { content: [{ type: 'text', text: `❌ Failed to get task: ${error instanceof Error ? error.message : String(error)}` }] };
        }
    }
}

export const instance = new WbsGetTaskTool();<|MERGE_RESOLUTION|>--- conflicted
+++ resolved
@@ -2,21 +2,8 @@
 import { TaskRepository } from '../repositories/TaskRepository';
 
 /**
-<<<<<<< HEAD
  * wbs.getTask ツール
  * @class
-=======
- * 処理名: WBS タスク取得ツール (wbs.planMode.getTask)
- *
- * 概要:
- * WBS のタスク情報を ID で取得するツールプラグイン実装です。外部からツール呼び出しにより
- * 指定された taskId を使ってリポジトリ経由でタスクを検索し、結果をツールレスポンス形式で返却します。
- *
- * 実装理由:
- * サービス間連携や自動化ワークフローでタスク詳細を参照できるようにするためにツール化しています。
- * リポジトリ層を注入可能にすることで、ユニットテストや異なる永続化実装を容易に切り替えられる
- * 柔軟性を確保しています。
->>>>>>> 326b1899
  */
 export default class WbsGetTaskTool extends Tool {
     private readonly repo: TaskRepository;
@@ -37,48 +24,19 @@
     }
 
     /**
-<<<<<<< HEAD
      * 処理名: init (依存注入エントリ)
      * 処理概要: DI による依存注入の受け口（このツールは特に初期化を行わないため noop）
      * 実装理由: 一貫してツールが init を受け取れるようにインターフェースを揃えるため
-=======
-     * 処理名: 初期化 (init)
-     *
-     * 概要:
-     * DI コンテナから渡された依存オブジェクトを受け取り、内部で使用するリポジトリを設定します。
-     * 親クラスの init を呼び出した後、this.repo に repo が存在すればそれを保持します。
-     *
-     * 実装理由:
-     * 実行時に外部の永続化層（リポジトリ）を注入することで、ツール実行時の副作用を最小化し、
-     * テスト容易性と実装の分離（DI による抽象化）を実現します。
-     *
->>>>>>> 326b1899
      * @param deps DIで注入される依存
      */
     // no init/deps
 
     /**
-<<<<<<< HEAD
      * 処理名: run (タスク取得処理)
      * 処理概要: 指定された taskId の詳細情報を取得して返却する
      * 実装理由: クライアントがタスク詳細を参照する要求に応じるため
      * @param args ツール引数 (taskId)
      * @returns {Promise<any>} ツールレスポンス
-=======
-     * 処理名: タスク取得実行 (run)
-     *
-     * 概要:
-     * 引数で与えられた taskId を用いて injected なリポジトリからタスクを取得します。
-     * タスクが見つかれば JSON 文字列化して返却し、見つからなければユーザー向けのメッセージを返します。
-     * 例外発生時はエラーメッセージを含むレスポンスを返します。
-     *
-     * 実装理由:
-     * ツール呼び出しのエントリポイントとして、リポジトリの存在チェック、正常系/異常系の応答整形、
-     * 例外ハンドリングを一箇所に集約することで呼び出し側に分かりやすい出力を提供します。
-     *
-     * @param args ツール引数 (taskId を含むオブジェクト)
-     * @returns {Promise<any>} ツールレスポンス（content 配列を含む）
->>>>>>> 326b1899
      */
     async run(args: any) {
         // リポジトリを取得してタスク検索を行う
