--- conflicted
+++ resolved
@@ -2,7 +2,6 @@
 import { ArtifactRepository } from '../repositories/ArtifactRepository';
 
 /**
-<<<<<<< HEAD
  * 処理名: wbs.planMode.createArtifact ツール実装
  * 処理概要: 成果物（Artifact）を作成するためのツール実装。受け取った title/uri/description を DB に保存し、結果を返す
  * 実装理由: MCP を通じて成果物管理操作を行えるようにプラグイン化し、サーバ側で一元的に保存と整合性を担保するため
@@ -15,38 +14,6 @@
      * 処理名: コンストラクタ
      * 処理概要: ツールのメタ情報を設定し、内部で使用する ArtifactRepository を生成する
      * 実装理由: ツールの自己記述的メタ情報を定義し、リポジトリを利用できるように準備するため
-=======
- * 処理名: 成果物作成ツール (artifacts.createArtifact)
- *
- * 概要:
- *  このクラスは外部からの「成果物（artifact）作成」要求を受け取り、
- *  リポジトリに新しい成果物を登録するためのツール実装です。
- *  ツールフレームワーク（Tool）を継承し、入力スキーマや実行ハンドラを提供します。
- *
- * 実装理由（なぜ必要か）:
- *  エディタやUI、外部サービスからの成果物作成操作を一元的に扱うために必要です。
- *  このツールを介して作成処理を標準化することで、入力検証、エラーハンドリング、
- *  作成後のフォローアップ（通知や関連タスクへのリンク）を共通的に実行できます。
- */
-export default class ArtifactsCreateArtifactTool extends Tool {
-    /**
-     * リポジトリ参照（DIで注入される）
-     *
-     * なぜ保持するか:
-     *  実際のデータ操作はリポジトリ層に委譲するため、インスタンス変数として保有します。
-     */
-    repo: any | null;
-
-    /**
-     * 処理名: コンストラクタ（初期化設定）
-     *
-     * 概要:
-     *  ツール名や説明、入力スキーマを親クラスへ渡して初期化します。
-     *  また、リポジトリ参照をnullで初期化します。
-     *
-     * 実装理由（なぜ必要か）:
-     *  入力の検証ルールを明確に定義し、ツール登録時にメタ情報を持たせるために必要です。
->>>>>>> 326b1899
      */
     constructor() {
         super({ name: 'wbs.planMode.createArtifact', description: 'Create a new artifact', inputSchema: { type: 'object', properties: { title: { type: 'string' }, uri: { type: 'string' }, description: { type: 'string' } }, required: ['title'] } });
@@ -54,20 +21,9 @@
     }
 
     /**
-<<<<<<< HEAD
      * 処理名: 初期化
      * 処理概要: 依存注入されたオブジェクトを受け取り、必要に応じて親の初期化を行う（ここでは no-op）
      * 実装理由: インターフェースの一貫性を保ち、将来の拡張で外部依存を受け取れるようにするため
-=======
-     * 処理名: 初期化 (init)
-     *
-     * 概要:
-     *  依存関係注入（DI）で渡されるオブジェクトを受け取り、内部で利用するリポジトリ参照を設定します。
-     *
-     * 実装理由（なぜ必要か）:
-     *  実際のデータ操作や永続化は環境依存のため外部から注入して切り替え可能にするためです。
-     *
->>>>>>> 326b1899
      * @param {any} deps DIで注入される依存オブジェクト
      * @returns {Promise<void>}
      */
@@ -77,23 +33,9 @@
     }
 
     /**
-<<<<<<< HEAD
      * 成果物作成ハンドラ
      * 処理概要: 引数を受け取り ArtifactRepository.createArtifact を呼んで成果物を DB に登録し、登録結果と LLM 向けヒントを返す
      * 実装理由: MCP ツールとして成果物作成を扱い、クライアント側が結果や次の操作を受け取れるようにするため
-=======
-     * 処理名: 成果物作成ハンドラ (run)
-     *
-     * 概要:
-     *  ツールのエントリポイント。引数からタイトル等を受け取り、リポジトリ経由で成果物を作成する。
-     *  作成に成功した場合は作成物のJSONを返し、LLM向けのヒント（次アクションなど）も付与します。
-     *  失敗時はエラーメッセージと再試行や注入状態確認のヒントを返します。
-     *
-     * 実装理由（なぜ必要か）:
-     *  ビジネスロジック（成果物作成）を一箇所にまとめ、エラー処理や後続アクションを統一して提供するためです。
-     *  また、LLMやUIが次に実行すべき操作を受け取りやすくするための補助情報を返却します。
-     *
->>>>>>> 326b1899
      * @param {any} args 実行引数（title, uri, description）
      * @returns {Promise<any>} ツールレスポンス
      */
