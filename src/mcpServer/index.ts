<<<<<<< HEAD
//console.errorでPIDを返す
console.error('[MCP Server] Starting stdio MCP server... PID:', process.pid);
=======
/**
 * MCP server entrypoint (stdio transport)
 * Logs startup information and initializes tools and transport.
 */
import Logger from './logger';
import { initializeDatabase, createTask, importTasks, listArtifacts, getArtifact, createArtifact, updateArtifact, deleteArtifact, listTasks, getTask, updateTask, moveTask, deleteTask } from './db-simple';
>>>>>>> 326b1899
import { ToolRegistry } from './tools/ToolRegistry';
import { StdioTransport } from './transport/StdioTransport';
import { parseJsonRpc, JsonRpcRequest, JsonRpcNotification, JsonRpcResponse } from './parser/Parser';
import { Dispatcher } from './dispatcher/Dispatcher';

Logger.info('[MCP Server] Starting stdio MCP server... PID: ' + process.pid);

// Create a global registry instance for tools
const toolRegistry = new ToolRegistry();
<<<<<<< HEAD
// Note: we'll load tools dynamically from ./tools in a later step
=======
>>>>>>> 326b1899

/**
 * 処理名: タスク作成ラッパー (sharedCreateTask)
 * 処理概要: DB 層の `createTask` を呼び出して新しいタスクを作成するラッパー関数です。
 * 実装理由: サーバ内の他コンポーネントから呼び出す際に引数のデフォルト処理や型整形を集約し、直接 DB モジュールに渡す前の一貫したインターフェースを提供するため。
 * @param {string} title
 * @param {string} [description]
 * @param {string|null} [parentId]
 * @param {string|null} [assignee]
 * @param {string|null} [estimate]
 * @param {any} [options]
 * @returns {Promise<any>}
 */
async function sharedCreateTask(title: string, description?: string, parentId?: string | null, assignee?: string | null, estimate?: string | null, options?: any) {
    return createTask(title, description ?? '', parentId ?? null, assignee ?? null, estimate ?? null, options);
}

/**
 * 処理名: 複数タスクのインポート (sharedImportTasks)
 * 処理概要: 複数のタスクデータをまとめて DB に取り込む `importTasks` を呼び出す薄いラッパーです。
 * 実装理由: 外部からの一括インポート要求を受け取った際に、内部の DB 処理とインターフェースを分離して責務を明確にするため。
 * @param {Array<any>} tasks
 * @returns {Promise<any>} result of importTasks
 */
async function sharedImportTasks(tasks: any[]) {
    return importTasks(tasks);
}

/**
 * 処理名: アーティファクト一覧取得 (sharedListArtifacts)
 * 処理概要: DB からアーティファクトの一覧を取得する `listArtifacts` を呼び出します。
 * 実装理由: 呼び出し元が直接 DB モジュールに依存しないようにすることで、将来的な実装差し替えやテスト用モックの注入を容易にするため。
 * @returns {Promise<any[]>}
 */
async function sharedListArtifacts() { return listArtifacts(); }

/**
<<<<<<< HEAD
 * 処理名: Stdio MCP サーバ（クラス）
 * 処理概要: 標準入出力を使って JSON-RPC 形式のメッセージを受信し、DB 操作／ツール呼び出しを仲介して応答を返すサーバ実装。
 * 実装理由: VSCode 拡張側と分離してサーバ側の DB やツールを独立して扱うため。標準入出力でのやり取りにより拡張とプロセス間通信を簡潔に保つ。
 * @class
 */
class StdioMCPServer {

    /**
     * 処理名: コンストラクタ
     * 処理概要: WBSRepository のインスタンスを作成し、標準入出力の受信ハンドラを設定する
     * 実装理由: サーバが扱うデータ層（リポジトリ）と通信ハンドラを初期化して、以降のメッセージ処理を一元的に行うため
     */
    constructor() {
        this.setupStdioHandlers();
    }
=======
 * 処理名: アーティファクト取得 (sharedGetArtifact)
 * 処理概要: 指定した ID のアーティファクトを DB から取得する `getArtifact` を呼び出します。
 * 実装理由: ID 検索の責務を集約して呼び出し側の実装を単純化し、共通のエラーハンドリングやログ付与のフックを入れやすくするため。
 * @param {string} artifactId
 * @returns {Promise<any|null>}
 */
async function sharedGetArtifact(artifactId: string) { return getArtifact(artifactId); }

/**
 * 処理名: アーティファクト作成 (sharedCreateArtifact)
 * 処理概要: タイトルや URI、説明を受け取り DB の `createArtifact` を実行して新しいアーティファクトを作成します。
 * 実装理由: アーティファクト作成処理を一箇所にまとめ、入力のデフォルト化や将来的な前処理（バリデーション等）を追加しやすくするため。
 * @param {string} title
 * @param {string|undefined} uri
 * @param {string|undefined} description
 * @returns {Promise<any>}
 */
async function sharedCreateArtifact(title: string, uri?: string, description?: string) { return createArtifact(title, uri, description); }
>>>>>>> 326b1899

/**
 * 処理名: アーティファクト更新 (sharedUpdateArtifact)
 * 処理概要: 指定したアーティファクト ID に対して更新データを適用する `updateArtifact` を呼び出します。
 * 実装理由: 更新処理をラップすることで入力整形や共通の前後処理（ログ、サニタイズ等）を集中させられるため。
 * @param {string} artifactId
 * @param {any} updates
 * @returns {Promise<any>}
 */
async function sharedUpdateArtifact(artifactId: string, updates: any) { return updateArtifact(artifactId, updates); }

/**
 * 処理名: アーティファクト削除 (sharedDeleteArtifact)
 * 処理概要: 指定したアーティファクト ID を削除する `deleteArtifact` を呼び出します。
 * 実装理由: 削除の責務を集中させ、安全確認や監査ログの仕組みを入れやすくするためのラッパーです。
 * @param {string} artifactId
 * @returns {Promise<boolean>}
 */
async function sharedDeleteArtifact(artifactId: string) { return deleteArtifact(artifactId); }

/**
 * 処理名: タスク一覧取得 (sharedListTasks)
 * 処理概要: 指定された親 ID に紐づくタスク一覧、またはルートのタスク一覧を DB から取得する `listTasks` を呼び出します。
 * 実装理由: 一覧取得ロジックをラップして呼び出し側の依存を減らし、将来のフィルタ追加やページング導入を容易にするため。
 * @param {string|null|undefined} parentId
 * @returns {Promise<any[]>}
 */
async function sharedListTasks(parentId?: string | null) { return listTasks(parentId); }

/**
 * 処理名: タスク取得 (sharedGetTask)
 * 処理概要: 指定したタスク ID を DB から取得する `getTask` を呼び出します。
 * 実装理由: 取得処理を一箇所にまとめることで、将来的なキャッシュやアクセス制御の追加を容易にするため。
 * @param {string} taskId
 * @returns {Promise<any|null>}
 */
async function sharedGetTask(taskId: string) { return getTask(taskId); }

/**
 * 処理名: タスク更新 (sharedUpdateTask)
 * 処理概要: タスク ID に対して更新データを適用する `updateTask` を呼び出すラッパーです。
 * 実装理由: 更新処理を集中管理することで、更新前バリデーションや変更履歴の記録といった共通処理を追加しやすくするため。
 * @param {string} taskId
 * @param {any} updates
 * @returns {Promise<any>}
 */
async function sharedUpdateTask(taskId: string, updates: any) { return updateTask(taskId, updates); }

/**
 * 処理名: タスク移動 (sharedMoveTask)
 * 処理概要: タスクを別の親タスクの下へ移動する `moveTask` を呼び出します。
 * 実装理由: 階層移動に伴う副作用（整合性チェック、順序付け等）を集中管理し、移動処理の一貫性を保つためのラッパーです。
 * @param {string} taskId
 * @param {string|null} newParentId
 * @returns {Promise<any>}
 */
async function sharedMoveTask(taskId: string, newParentId: string | null) { return moveTask(taskId, newParentId); }

/**
 * 処理名: タスク削除 (sharedDeleteTask)
 * 処理概要: 指定したタスク ID を削除する `deleteTask` を呼び出します。
 * 実装理由: 削除処理をラップすることで、関連データのクリーンアップや監査ログの挿入といった共通処理を後から追加しやすくするため。
 * @param {string} taskId
 * @returns {Promise<boolean>}
 */
async function sharedDeleteTask(taskId: string) { return deleteTask(taskId); }

const sharedRepo = {
    createTask: sharedCreateTask,
    importTasks: sharedImportTasks,
    listArtifacts: sharedListArtifacts,
    getArtifact: sharedGetArtifact,
    createArtifact: sharedCreateArtifact,
    updateArtifact: sharedUpdateArtifact,
    deleteArtifact: sharedDeleteArtifact,
    listTasks: sharedListTasks,
    getTask: sharedGetTask,
    updateTask: sharedUpdateTask,
    moveTask: sharedMoveTask,
    deleteTask: sharedDeleteTask,
};
// setDeps is now async and may initialize tools, so ensure we await it during startup
/**
 * 処理名: 組み込みツール登録 (registerBuiltInTools)
 * 処理概要: 多数のツールモジュールを動的に import し、それらがエクスポートするツールインスタンスを `toolRegistry` に登録します。
 * 実装理由: 実行時にツールを動的に読み込んで登録することで、ツールの追加・削除をモジュール単位で管理でき、サーバ起動時の拡張性を高めるため。
 * @returns {Promise<void>}
 */
async function registerBuiltInTools() {
    const paths = [
        './tools/wbsCreateTaskTool',
        './tools/wbsGetTaskTool',
        './tools/wbsUpdateTaskTool',
        './tools/wbsListTasksTool',
        './tools/wbsDeleteTaskTool',
        './tools/wbsMoveTaskTool',
        './tools/wbsImpotTaskTool',
        './tools/artifactsListArtifactsTool',
        './tools/artifactsGetArtifactTool',
        './tools/artifactsCreateArtifactTool',
        './tools/artifactsUpdateArtifactTool',
        './tools/artifactsDeleteArtifactTool'
    ];

    /**
     * 処理名: モジュール読み込みと登録 (importAndRegister)
     * 処理概要: 指定されたモジュールパスを動的 import し、モジュールが提供するツールインスタンスを抽出して `toolRegistry.register` を呼び出します。
     * 実装理由: 各ツールモジュールのエクスポート形式（instance/default/tool）に柔軟に対応し、個別のロード失敗をログ出力してサーバ全体の起動失敗を防ぐため。
     * @param {string} p Module path to import
     * @returns {Promise<void>}
     */
    async function importAndRegister(p: string) {
        // 処理概要: 指定モジュールを動的に import してツールインスタンスを抽出
        // 実装理由: 動的インポートによりツールを柔軟に追加でき、個別の読み込み失敗を許容して
        //           サーバ全体の起動を妨げないために個別 try/catch を用いる
        try {
            const mod = await import(p);
            const instance = mod.instance || mod.default || mod.tool;
            // 処理概要: エクスポートからインスタンスを判定し、存在しなければ登録をスキップ
            // 実装理由: モジュールによってエクスポート形式が異なるため柔軟に対応するため
            if (!instance) return;
            try {
                // 処理概要: インスタンスをレジストリに登録
                // 実装理由: レジストリはツール実行の中心であり、登録時に名前やメタ情報を検査するため
                await toolRegistry.register(instance);
            } catch (err) {
                // 処理概要: 登録失敗時はエラーログを出力して処理を継続
                // 実装理由: 一つのツール登録失敗で全体が止まらないようにするため
                Logger.error('[MCP Server] failed to register tool', null, { tool: instance?.meta?.name, err: err instanceof Error ? err.message : String(err) });
            }
        } catch (err) {
            // 処理概要: import が失敗した場合はエラーログを出力
            // 実装理由: モジュールロードエラーの原因追跡と、起動継続のために詳細をログに残す必要があるため
            Logger.error('[MCP Server] Failed to load tool:', null, { path: p, err: err instanceof Error ? err.message : String(err) });
        }
    }

    // 処理概要: 定義済みのツールパスを逐次取り出して importAndRegister を呼び出す
    // 実装理由: 各ツールを順に読み込み登録することで起動時の初期化を行うため
    for (const p of paths) {
        await importAndRegister(p);
    }
    Logger.info('[MCP Server] Built-in tools registered: ' + JSON.stringify(toolRegistry.list().map(t => t.name)));
}

/**
 * Start the MCP server: initialize DB, set deps, register tools and start transport/dispatcher.
 * @returns {Promise<void>}
 */
async function startServer() {
    try {
    // 処理概要: DB 初期化、依存注入、及び組み込みツールの登録を順に実行
    // 実装理由: サーバ起動前に必須の基盤（DB とツールレジストリ）を確実に準備するため
    await initializeDatabase();
    await toolRegistry.setDeps({ repo: sharedRepo });
    await registerBuiltInTools();

    // Install graceful shutdown handlers that dispose tools before exit
    /**
     * 処理名: 優雅なシャットダウン (shutdown)
     * 処理概要: 登録されたツールをすべて破棄（dispose）してからプロセスを終了します。オプションでシグナル名をログに出力します。
     * 実装理由: プロセス終了時にツールのリソース（タイマー、ファイルハンドラ等）を確実に解放し、整合性を保つために必要です。
     * @param {string|undefined} signal Optional signal name for logging
     * @returns {Promise<void>}
     */
    const shutdown = async (signal?: string) => {
            Logger.info('[MCP Server] Shutting down server ' + (signal || ''));
            // 処理概要: 登録済みツールの dispose を呼び出してリソース解放を行う
            // 実装理由: ツールが保持するリソース（タイマーやハンドル）を明示的に解放し、
            //           プロセス終了時の副作用やデータ不整合を防ぐため
            try {
                await toolRegistry.disposeAll();
            } catch (err) {
                // 処理概要: dispose 中にエラーが起きた場合はログを残し終了処理を続行
                // 実装理由: dispose の失敗でシャットダウンが阻害されないようにするため
                Logger.error('[MCP Server] Error during disposeAll', null, { err: err instanceof Error ? err.message : String(err) });
            }
            process.exit(0);
        };
        process.on('SIGINT', () => shutdown('SIGINT'));
        process.on('SIGTERM', () => shutdown('SIGTERM'));

        // create transport + dispatcher
        const transport = new StdioTransport();
        const dispatcher = new Dispatcher(toolRegistry);

    /**
     * 処理名: 受信メッセージ処理 (handleLine)
     * 処理概要: トランスポートから受け取った1行分の JSON-RPC メッセージを解析し、Dispatcher に処理を委譲、必要に応じて応答を送信します。解析エラー時はエラーレスポンスを返す試みを行います。
     * 実装理由: JSON-RPC の受信→解析→ディスパッチ→応答というメッセージ処理の中心的な役割を担い、単一責任でエラーハンドリングを一元化するため。
     * @param {string} line Raw JSON-RPC request/notification line
     * @returns {Promise<void>}
     */
<<<<<<< HEAD
    private sendResponse(method: string, response: JsonRpcResponse) {
        const responseStr = JSON.stringify(response);
        const debuggingStr = JSON.stringify(response, null, 2); // for easier debugging
        console.error(`[MCP Server] Sending: ${debuggingStr}`);
        process.stdout.write(responseStr + '\n');
    }
}

// Start the MCP server once the database is ready
// NOTE: when running under Jest (JEST_WORKER_ID is set) we skip auto-start to avoid DB contention in tests.
if (!process.env.JEST_WORKER_ID) {
    (async () => {
        // 理由: DB初期化・サーバ起動失敗時もエラー通知し、異常終了させる
        try {
            // register built-in tools explicitly (dynamic loading disabled)
=======
    async function handleLine(line: string) {
            // 処理概要: 受信文字列を JSON-RPC として解析し、Dispatcher に処理を委譲
            // 実装理由: メッセージ単位の解析と処理を一箇所に集約してエラーハンドリングを統一するため
>>>>>>> 326b1899
            try {
                const msg = parseJsonRpc(line);
                Logger.debug('[MCP Server] Received: ' + String((msg as any).method), null, { params: (msg as any).params });
                const response = await dispatcher.handle(msg as JsonRpcRequest | JsonRpcNotification);
                // 処理概要: Dispatcher の返すレスポンスがあればトランスポート経由で返信
                // 実装理由: JSON-RPC のリクエスト/レスポンスモデルに従い適切に応答を返すため
                if (response) {
                    transport.send(response as JsonRpcResponse);
                }
            } catch (err) {
                // 処理概要: メッセージ処理で例外が発生した場合はエラーログを出力
                // 実装理由: 不正なメッセージや内部エラーの原因追跡のために情報を残す必要があるため
                Logger.error('[MCP Server] Failed to handle message:', null, { err: err instanceof Error ? err.message : String(err) });
                try {
                    // 処理概要: 受信文字列が JSON で特定の id を含む場合はエラーレスポンスを返す試み
                    // 実装理由: JSON-RPC 規約に従い、リクエストに対しては適切なエラー応答を返してクライアントに通知するため
                    const maybe = JSON.parse(line);
                    if (maybe && 'id' in maybe) {
                        transport.send({ jsonrpc: '2.0', id: maybe.id, error: { code: -32600, message: 'Invalid Request' } });
                    }
                } catch (_) {
                    // 処理概要: JSON パースも失敗した場合は何もしない（受信フォーマットが完全に不正）
                    // 実装理由: パース不能なメッセージに対しては返信できないため静かに無視する
                    // ignore
                }
            }
        }

        transport.onMessage(handleLine);

        transport.start();
    } catch (error) {
        Logger.error('[MCP Server] Failed to start server:', null, { err: error instanceof Error ? error.message : String(error) });
        process.exit(1);
    }
}

(async () => {
    // NOTE: when running under Jest (JEST_WORKER_ID is set) we skip auto-start to avoid DB contention in tests.
    if (!process.env.JEST_WORKER_ID) {
        await startServer();
    }
})();
// Note: tools may be loaded dynamically in future; startup flow implemented via startServer()<|MERGE_RESOLUTION|>--- conflicted
+++ resolved
@@ -1,14 +1,5 @@
-<<<<<<< HEAD
 //console.errorでPIDを返す
 console.error('[MCP Server] Starting stdio MCP server... PID:', process.pid);
-=======
-/**
- * MCP server entrypoint (stdio transport)
- * Logs startup information and initializes tools and transport.
- */
-import Logger from './logger';
-import { initializeDatabase, createTask, importTasks, listArtifacts, getArtifact, createArtifact, updateArtifact, deleteArtifact, listTasks, getTask, updateTask, moveTask, deleteTask } from './db-simple';
->>>>>>> 326b1899
 import { ToolRegistry } from './tools/ToolRegistry';
 import { StdioTransport } from './transport/StdioTransport';
 import { parseJsonRpc, JsonRpcRequest, JsonRpcNotification, JsonRpcResponse } from './parser/Parser';
@@ -18,10 +9,7 @@
 
 // Create a global registry instance for tools
 const toolRegistry = new ToolRegistry();
-<<<<<<< HEAD
 // Note: we'll load tools dynamically from ./tools in a later step
-=======
->>>>>>> 326b1899
 
 /**
  * 処理名: タスク作成ラッパー (sharedCreateTask)
@@ -40,26 +28,6 @@
 }
 
 /**
- * 処理名: 複数タスクのインポート (sharedImportTasks)
- * 処理概要: 複数のタスクデータをまとめて DB に取り込む `importTasks` を呼び出す薄いラッパーです。
- * 実装理由: 外部からの一括インポート要求を受け取った際に、内部の DB 処理とインターフェースを分離して責務を明確にするため。
- * @param {Array<any>} tasks
- * @returns {Promise<any>} result of importTasks
- */
-async function sharedImportTasks(tasks: any[]) {
-    return importTasks(tasks);
-}
-
-/**
- * 処理名: アーティファクト一覧取得 (sharedListArtifacts)
- * 処理概要: DB からアーティファクトの一覧を取得する `listArtifacts` を呼び出します。
- * 実装理由: 呼び出し元が直接 DB モジュールに依存しないようにすることで、将来的な実装差し替えやテスト用モックの注入を容易にするため。
- * @returns {Promise<any[]>}
- */
-async function sharedListArtifacts() { return listArtifacts(); }
-
-/**
-<<<<<<< HEAD
  * 処理名: Stdio MCP サーバ（クラス）
  * 処理概要: 標準入出力を使って JSON-RPC 形式のメッセージを受信し、DB 操作／ツール呼び出しを仲介して応答を返すサーバ実装。
  * 実装理由: VSCode 拡張側と分離してサーバ側の DB やツールを独立して扱うため。標準入出力でのやり取りにより拡張とプロセス間通信を簡潔に保つ。
@@ -68,148 +36,74 @@
 class StdioMCPServer {
 
     /**
-     * 処理名: コンストラクタ
-     * 処理概要: WBSRepository のインスタンスを作成し、標準入出力の受信ハンドラを設定する
-     * 実装理由: サーバが扱うデータ層（リポジトリ）と通信ハンドラを初期化して、以降のメッセージ処理を一元的に行うため
-     */
-    constructor() {
-        this.setupStdioHandlers();
-    }
-=======
- * 処理名: アーティファクト取得 (sharedGetArtifact)
- * 処理概要: 指定した ID のアーティファクトを DB から取得する `getArtifact` を呼び出します。
- * 実装理由: ID 検索の責務を集約して呼び出し側の実装を単純化し、共通のエラーハンドリングやログ付与のフックを入れやすくするため。
- * @param {string} artifactId
- * @returns {Promise<any|null>}
- */
-async function sharedGetArtifact(artifactId: string) { return getArtifact(artifactId); }
-
-/**
- * 処理名: アーティファクト作成 (sharedCreateArtifact)
- * 処理概要: タイトルや URI、説明を受け取り DB の `createArtifact` を実行して新しいアーティファクトを作成します。
- * 実装理由: アーティファクト作成処理を一箇所にまとめ、入力のデフォルト化や将来的な前処理（バリデーション等）を追加しやすくするため。
- * @param {string} title
- * @param {string|undefined} uri
- * @param {string|undefined} description
- * @returns {Promise<any>}
- */
-async function sharedCreateArtifact(title: string, uri?: string, description?: string) { return createArtifact(title, uri, description); }
->>>>>>> 326b1899
-
-/**
- * 処理名: アーティファクト更新 (sharedUpdateArtifact)
- * 処理概要: 指定したアーティファクト ID に対して更新データを適用する `updateArtifact` を呼び出します。
- * 実装理由: 更新処理をラップすることで入力整形や共通の前後処理（ログ、サニタイズ等）を集中させられるため。
- * @param {string} artifactId
- * @param {any} updates
- * @returns {Promise<any>}
- */
-async function sharedUpdateArtifact(artifactId: string, updates: any) { return updateArtifact(artifactId, updates); }
-
-/**
- * 処理名: アーティファクト削除 (sharedDeleteArtifact)
- * 処理概要: 指定したアーティファクト ID を削除する `deleteArtifact` を呼び出します。
- * 実装理由: 削除の責務を集中させ、安全確認や監査ログの仕組みを入れやすくするためのラッパーです。
- * @param {string} artifactId
- * @returns {Promise<boolean>}
- */
-async function sharedDeleteArtifact(artifactId: string) { return deleteArtifact(artifactId); }
-
-/**
- * 処理名: タスク一覧取得 (sharedListTasks)
- * 処理概要: 指定された親 ID に紐づくタスク一覧、またはルートのタスク一覧を DB から取得する `listTasks` を呼び出します。
- * 実装理由: 一覧取得ロジックをラップして呼び出し側の依存を減らし、将来のフィルタ追加やページング導入を容易にするため。
- * @param {string|null|undefined} parentId
- * @returns {Promise<any[]>}
- */
-async function sharedListTasks(parentId?: string | null) { return listTasks(parentId); }
-
-/**
- * 処理名: タスク取得 (sharedGetTask)
- * 処理概要: 指定したタスク ID を DB から取得する `getTask` を呼び出します。
- * 実装理由: 取得処理を一箇所にまとめることで、将来的なキャッシュやアクセス制御の追加を容易にするため。
- * @param {string} taskId
- * @returns {Promise<any|null>}
- */
-async function sharedGetTask(taskId: string) { return getTask(taskId); }
-
-/**
- * 処理名: タスク更新 (sharedUpdateTask)
- * 処理概要: タスク ID に対して更新データを適用する `updateTask` を呼び出すラッパーです。
- * 実装理由: 更新処理を集中管理することで、更新前バリデーションや変更履歴の記録といった共通処理を追加しやすくするため。
- * @param {string} taskId
- * @param {any} updates
- * @returns {Promise<any>}
- */
-async function sharedUpdateTask(taskId: string, updates: any) { return updateTask(taskId, updates); }
-
-/**
- * 処理名: タスク移動 (sharedMoveTask)
- * 処理概要: タスクを別の親タスクの下へ移動する `moveTask` を呼び出します。
- * 実装理由: 階層移動に伴う副作用（整合性チェック、順序付け等）を集中管理し、移動処理の一貫性を保つためのラッパーです。
- * @param {string} taskId
- * @param {string|null} newParentId
- * @returns {Promise<any>}
- */
-async function sharedMoveTask(taskId: string, newParentId: string | null) { return moveTask(taskId, newParentId); }
-
-/**
- * 処理名: タスク削除 (sharedDeleteTask)
- * 処理概要: 指定したタスク ID を削除する `deleteTask` を呼び出します。
- * 実装理由: 削除処理をラップすることで、関連データのクリーンアップや監査ログの挿入といった共通処理を後から追加しやすくするため。
- * @param {string} taskId
- * @returns {Promise<boolean>}
- */
-async function sharedDeleteTask(taskId: string) { return deleteTask(taskId); }
-
-const sharedRepo = {
-    createTask: sharedCreateTask,
-    importTasks: sharedImportTasks,
-    listArtifacts: sharedListArtifacts,
-    getArtifact: sharedGetArtifact,
-    createArtifact: sharedCreateArtifact,
-    updateArtifact: sharedUpdateArtifact,
-    deleteArtifact: sharedDeleteArtifact,
-    listTasks: sharedListTasks,
-    getTask: sharedGetTask,
-    updateTask: sharedUpdateTask,
-    moveTask: sharedMoveTask,
-    deleteTask: sharedDeleteTask,
-};
-// setDeps is now async and may initialize tools, so ensure we await it during startup
-/**
- * 処理名: 組み込みツール登録 (registerBuiltInTools)
- * 処理概要: 多数のツールモジュールを動的に import し、それらがエクスポートするツールインスタンスを `toolRegistry` に登録します。
- * 実装理由: 実行時にツールを動的に読み込んで登録することで、ツールの追加・削除をモジュール単位で管理でき、サーバ起動時の拡張性を高めるため。
- * @returns {Promise<void>}
- */
-async function registerBuiltInTools() {
-    const paths = [
-        './tools/wbsCreateTaskTool',
-        './tools/wbsGetTaskTool',
-        './tools/wbsUpdateTaskTool',
-        './tools/wbsListTasksTool',
-        './tools/wbsDeleteTaskTool',
-        './tools/wbsMoveTaskTool',
-        './tools/wbsImpotTaskTool',
-        './tools/artifactsListArtifactsTool',
-        './tools/artifactsGetArtifactTool',
-        './tools/artifactsCreateArtifactTool',
-        './tools/artifactsUpdateArtifactTool',
-        './tools/artifactsDeleteArtifactTool'
-    ];
-
-    /**
      * 処理名: モジュール読み込みと登録 (importAndRegister)
      * 処理概要: 指定されたモジュールパスを動的 import し、モジュールが提供するツールインスタンスを抽出して `toolRegistry.register` を呼び出します。
      * 実装理由: 各ツールモジュールのエクスポート形式（instance/default/tool）に柔軟に対応し、個別のロード失敗をログ出力してサーバ全体の起動失敗を防ぐため。
      * @param {string} p Module path to import
      * @returns {Promise<void>}
      */
-    async function importAndRegister(p: string) {
-        // 処理概要: 指定モジュールを動的に import してツールインスタンスを抽出
-        // 実装理由: 動的インポートによりツールを柔軟に追加でき、個別の読み込み失敗を許容して
-        //           サーバ全体の起動を妨げないために個別 try/catch を用いる
+    constructor() {
+        this.setupStdioHandlers();
+    }
+
+    /**
+     * 処理名: 標準入出力ハンドラ設定
+     * 処理概要: process.stdin に対してデータイベントと end イベントを登録し、受信したバイト列を行単位で分割して JSON-RPC メッセージとして処理する
+     * 実装理由: ストリームは任意の境界で切れるためバッファリングして行単位で安全にパースし、途中受信や複数メッセージの同時到着を扱うため
+     */
+    private setupStdioHandlers() {
+        process.stdin.setEncoding('utf8');
+        let buffer = '';
+
+        process.stdin.on('data', (chunk) => {
+            buffer += chunk;
+            let lines = buffer.split('\n');
+            buffer = lines.pop() || '';
+
+            // 1行ずつ JSON-RPC メッセージとして処理するループ
+            // 処理概要: split によって得た各行を順にパースして handleMessage に渡す
+            // 実装理由: ストリームがメッセージの途中で切れることや複数メッセージが単一チャンクで来るケースに対応するため
+            for (const line of lines) {
+                // 空行は意図せぬノイズなので無視する
+                if (!line.trim()) continue;
+
+                // JSON パースは例外を投げる可能性があるため個別に try/catch で保護する
+                // 処理概要: パース成功で handleMessage を呼ぶ。失敗時はログに記録して次の行へ進む
+                // 実装理由: 不正な入力によりサーバ全体が停止するのを防ぎ、問題の行だけを無害化するため
+                try {
+                    const message = JSON.parse(line.trim());
+                    this.handleMessage(message);
+                } catch (error) {
+                    console.error('[MCP Server] Failed to parse message:', error);
+                }
+            }
+        });
+
+        process.stdin.on('end', () => {
+            // 処理概要: stdin の終了を受けてプロセスを終了する
+            // 実装理由: 親プロセス側の入力が終了した場合、サーバ側もクリーンに終了する必要があるため
+            console.error('[MCP Server] Stdin ended, exiting...');
+            process.exit(0);
+        });
+
+        // Handle process termination
+        process.on('SIGINT', () => {
+            console.error('[MCP Server] Received SIGINT, exiting...');
+            process.exit(0);
+        });
+        process.on('SIGTERM', () => {
+            console.error('[MCP Server] Received SIGTERM, exiting...');
+            process.exit(0)
+        });
+    }
+
+    /**
+     * 処理名: メッセージ受信ハンドラ
+     * 処理概要: 受信した JSON-RPC メッセージをログ出力し、リクエストか通知かで処理を分岐する
+     * 実装理由: JSON-RPC の仕様に従い、id の有無でレスポンスが必要か判定し適切に handleRequest / handleNotification を呼び出すため
+     * @param message 受信メッセージ
+     */
+    private async handleMessage(message: JsonRpcRequest | JsonRpcNotification) {
         try {
             const mod = await import(p);
             const instance = mod.instance || mod.default || mod.tool;
@@ -288,27 +182,9 @@
      * @param {string} line Raw JSON-RPC request/notification line
      * @returns {Promise<void>}
      */
-<<<<<<< HEAD
-    private sendResponse(method: string, response: JsonRpcResponse) {
-        const responseStr = JSON.stringify(response);
-        const debuggingStr = JSON.stringify(response, null, 2); // for easier debugging
-        console.error(`[MCP Server] Sending: ${debuggingStr}`);
-        process.stdout.write(responseStr + '\n');
-    }
-}
-
-// Start the MCP server once the database is ready
-// NOTE: when running under Jest (JEST_WORKER_ID is set) we skip auto-start to avoid DB contention in tests.
-if (!process.env.JEST_WORKER_ID) {
-    (async () => {
-        // 理由: DB初期化・サーバ起動失敗時もエラー通知し、異常終了させる
-        try {
-            // register built-in tools explicitly (dynamic loading disabled)
-=======
     async function handleLine(line: string) {
             // 処理概要: 受信文字列を JSON-RPC として解析し、Dispatcher に処理を委譲
             // 実装理由: メッセージ単位の解析と処理を一箇所に集約してエラーハンドリングを統一するため
->>>>>>> 326b1899
             try {
                 const msg = parseJsonRpc(line);
                 Logger.debug('[MCP Server] Received: ' + String((msg as any).method), null, { params: (msg as any).params });
@@ -346,10 +222,43 @@
     }
 }
 
-(async () => {
-    // NOTE: when running under Jest (JEST_WORKER_ID is set) we skip auto-start to avoid DB contention in tests.
-    if (!process.env.JEST_WORKER_ID) {
-        await startServer();
-    }
-})();
-// Note: tools may be loaded dynamically in future; startup flow implemented via startServer()+// Start the MCP server once the database is ready
+// NOTE: when running under Jest (JEST_WORKER_ID is set) we skip auto-start to avoid DB contention in tests.
+if (!process.env.JEST_WORKER_ID) {
+    (async () => {
+        // 理由: DB初期化・サーバ起動失敗時もエラー通知し、異常終了させる
+        try {
+            // register built-in tools explicitly (dynamic loading disabled)
+            try {
+                // 明示的に組み込みツールを登録します。動的ロードは不要のため使用しません。
+                // 追加するツールはここに import して register してください。
+                const wbsCreate = await import('./tools/wbsCreateTaskTool');
+                const wbsGet = await import('./tools/wbsGetTaskTool');
+                const wbsUpdate = await import('./tools/wbsUpdateTaskTool');
+                const wbsList = await import('./tools/wbsListTasksTool');
+                const wbsDelete = await import('./tools/wbsDeleteTaskTool');
+                const wbsMove = await import('./tools/wbsMoveTaskTool');
+                const wbsImpot = await import('./tools/wbsImpotTaskTool');
+                const artList = await import('./tools/artifactsListArtifactsTool');
+                const artGet = await import('./tools/artifactsGetArtifactTool');
+                const artCreate = await import('./tools/artifactsCreateArtifactTool');
+                const artUpdate = await import('./tools/artifactsUpdateArtifactTool');
+                const artDelete = await import('./tools/artifactsDeleteArtifactTool');
+                const candidates = [
+                    wbsCreate, wbsGet, wbsUpdate, wbsList, wbsDelete, wbsMove, wbsImpot,
+                    artList, artGet, artCreate, artUpdate, artDelete
+                ];
+                for (const mod of candidates) {
+                    if (mod && mod.instance) toolRegistry.register(mod.instance);
+                }
+                console.error('[MCP Server] Built-in tools registered:', toolRegistry.list().map(t => t.name));
+            } catch (err) {
+                console.error('[MCP Server] Failed to register built-in tools:', err);
+            }
+            new StdioMCPServer();
+        } catch (error) {
+            console.error('[MCP Server] Failed to start server:', error);
+            process.exit(1);
+        }
+    })();
+}