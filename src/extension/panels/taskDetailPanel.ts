
// VSCode API
import * as vscode from 'vscode';
// MCPクライアント（API通信・管理用）
import type { WBSService } from '../services/WBSService';
import type { MCPClient, TaskArtifactAssignment, TaskCompletionCondition, Artifact } from '../mcpClient';

interface Task {
    id: string;
    parent_id?: string;
    title: string;
    description?: string;
    assignee?: string;
    status: string;
    estimate?: string;
    version: number;
    deliverables?: TaskArtifactAssignment[];
    prerequisites?: TaskArtifactAssignment[];
    completionConditions?: TaskCompletionCondition[];
}

/**
 * タスク詳細パネルクラス
 * タスク詳細のWebview表示・編集・保存を行う
 * なぜ必要か: タスクの詳細情報をリッチなUIで表示・編集できるようにするため
 */
export class TaskDetailPanel {
    public static currentPanel: TaskDetailPanel | undefined;
    private readonly _panel: vscode.WebviewPanel;
    private _disposables: vscode.Disposable[] = [];
    private _taskId: string;
    private _task: Task | null = null;
    private wbsService?: WBSService;
    private mcpClient?: MCPClient;
    private _extensionUri?: vscode.Uri;

    /**
     * パネル生成・表示処理
     * 既存パネルがあれば再利用し、なければ新規作成してタスク詳細を表示する
     * なぜ必要か: 複数タブを乱立させず、1つの詳細パネルでタスク編集を集中管理するため
    * @param extensionUri 拡張機能のURI
    * @param taskId タスクID
    * @param serviceOrClient WBSService か MCPClient のいずれか
     */
    public static createOrShow(extensionUri: vscode.Uri, taskId: string, serviceOrClient: WBSService | MCPClient) {
        // 処理名: パネル作成/表示
        // 処理概要: 既存パネルがあれば再利用し、無ければ新規作成して詳細を表示する
        // 実装理由: 同一タスクの複数パネルを防ぎリソース消費を抑えるため
        const column = vscode.window.activeTextEditor
            ? vscode.window.activeTextEditor.viewColumn
            : undefined;

        if (TaskDetailPanel.currentPanel) {
            // 処理概要: 既存パネルの再利用
            // 実装理由: ユーザの画面遷移中に複数パネルを生成しないため
            TaskDetailPanel.currentPanel._panel.reveal(column);
            TaskDetailPanel.currentPanel.updateTask(taskId);
            return;
        }

        const panel = vscode.window.createWebviewPanel(
            'taskDetail',
            'Task Detail',
            column || vscode.ViewColumn.One,
            {
                enableScripts: true,
<<<<<<< HEAD
                localResourceRoots: [
                    extensionUri,
                    vscode.Uri.joinPath(extensionUri, 'dist', 'webview')
                ]
=======
                localResourceRoots: ((): vscode.Uri[] => {
                    const roots: vscode.Uri[] = [extensionUri];
                    // Safe-guard: joinPath may be undefined in test mocks
                    const joinPath = (vscode as any)?.Uri?.joinPath;
                    if (typeof joinPath === 'function') {
                        try {
                            roots.push(joinPath(extensionUri, 'dist', 'webview'));
                        } catch {
                            // ignore in test environment
                        }
                    }
                    return roots;
                })()
>>>>>>> 1dc32cf5
            }
        );

        TaskDetailPanel.currentPanel = new TaskDetailPanel(panel, extensionUri, taskId, serviceOrClient);
    }

    /**
     * コンストラクタ
     * Webviewパネル・タスクID・WBSServiceを受け取り初期化する
     * なぜ必要か: パネルの状態・タスク情報・API通信を一元管理するため
    * @param panel Webviewパネル
    * @param extensionUri 拡張機能のURI
    * @param taskId タスクID
    * @param serviceOrClient WBSService か MCPClient のいずれか
     */
    private constructor(panel: vscode.WebviewPanel, extensionUri: vscode.Uri, taskId: string, serviceOrClient: WBSService | MCPClient) {
        this._panel = panel;
        this._extensionUri = extensionUri;
        this._taskId = taskId;
        // 処理概要: 注入オブジェクトが MCPClient か WBSService かを判定して保持
        // 実装理由: 互換性を保つためにどちらの API もサポートする
        if ((serviceOrClient as any)?.getTask) {
            this.mcpClient = serviceOrClient as MCPClient;
        } else {
            this.wbsService = serviceOrClient as WBSService;
        }

        // 初期ロード
        this.loadTask();

        this._panel.onDidDispose(() => this.dispose(), null, this._disposables);

        this._panel.webview.onDidReceiveMessage(
            message => {
                // 受信メッセージのコマンド種別で処理分岐
                // 処理概要: Webview からのコマンドを解釈して該当処理を呼び出す
                // 実装理由: Webview 側の操作をホスト側で安全に扱うため
                switch (message.command) {
                    case 'save':
                        // 処理概要: フォームからの保存要求を受けて更新処理を実行
                        // 実装理由: Webview→拡張ホスト間で最低限のコマンドAPIに統一
                        this.saveTask(message.data);
                        return;
                }
            },
            null,
            this._disposables
        );
    }

    /**
     * タスク更新処理
     * 指定タスクIDのタスク情報を再取得し、画面を更新する
     * なぜ必要か: 別タブや他ユーザーによる変更を即時反映するため
     * @param taskId タスクID
     */
    private async updateTask(taskId: string) {
        // 処理名: タスク更新（パネル内でのタスク切替）
        // 処理概要: 内部 taskId を更新して再読み込みする
        // 実装理由: 別のタスクを同一パネルで表示する場合に利用するため
        this._taskId = taskId;
        await this.loadTask();
    }

    /**
     * タスク読込処理
     * タスク情報をMCPクライアントから取得し、Webviewに反映する
     * なぜ必要か: 詳細画面表示時に常に最新のタスク情報を取得するため
     */
    private async loadTask() {
        // 処理名: タスク読込
        // 処理概要: WBSService or MCPClient からタスク情報を取得し Webview に反映する
        // 実装理由: 詳細表示時に常に最新の情報を表示するため
        try {
            this._task = this.wbsService
                ? await this.wbsService.getTaskApi(this._taskId)
                : await this.mcpClient!.getTask(this._taskId);
            if (this._task) {
                this._panel.title = `Task: ${this._task.title}`;
                // サジェスト用成果物一覧を取得（オプション）
                let artifacts: Artifact[] = [];
                try {
                    // 処理概要: サジェストデータを取得するが、失敗時は機能継続
                    // 実装理由: サジェストは補助機能であり、取得失敗で主機能を妨げないため
                    artifacts = this.wbsService
                        ? await this.wbsService.listArtifactsApi()
                        : await this.mcpClient!.listArtifacts();
                } catch (e) {
                    // サジェスト取得失敗時はログを残さず処理を続行
                }
                this._panel.webview.html = this.getHtmlForWebview(this._task, artifacts, this._extensionUri);
            }
        } catch (error) {
            vscode.window.showErrorMessage(`Failed to load task: ${error}`);
        }
    }

    /**
     * 更新オブジェクト生成処理
     * フォームデータからタスク更新用オブジェクトを生成する
     * なぜ必要か: サーバAPIに渡す更新内容を安全・簡潔にまとめるため
     * @param data フォームデータ
     * @returns 更新オブジェクト
     */
    private buildUpdateObject(data: any): any {
        const updates: any = {};
        // 各フォーム項目が未定義でなければ更新オブジェクトに追加
        // 理由: サーバAPIに不要なフィールド送信を防ぐ
        if (data.title !== undefined) updates.title = data.title;
        if (data.description !== undefined) updates.description = data.description;
        if (data.assignee !== undefined) updates.assignee = data.assignee;
        if (data.status !== undefined) updates.status = data.status;
        if (data.estimate !== undefined) updates.estimate = data.estimate;
        if (Array.isArray(data.deliverables)) updates.deliverables = data.deliverables; // フォームからの配列はそのまま送る
        if (Array.isArray(data.prerequisites)) updates.prerequisites = data.prerequisites; // 同上
        if (Array.isArray(data.completionConditions)) updates.completionConditions = data.completionConditions; // 同上
        updates.ifVersion = this._task?.version;
        return updates;
    }

    /**
     * タスク更新成功時処理
     * 成功メッセージ表示・再読込・ツリーリフレッシュを行う
     * なぜ必要か: ユーザーに成功通知し、画面・ツリーを即時反映するため
     */
    private handleUpdateSuccess(): void {
        vscode.window.showInformationMessage('Task updated successfully');
        this.loadTask();
        vscode.commands.executeCommand('wbsTree.refresh');
    }

    /**
     * 更新競合時処理
     * 他ユーザーによる競合時に警告・再読込を行う
     * なぜ必要か: 楽観ロック失敗時にユーザーへ警告し、再取得を促すため
     */
    private async handleUpdateConflict(): Promise<void> {
        const choice = await vscode.window.showWarningMessage(
            'Task has been modified by another user. Your version is outdated.',
            'Reload',
            'Cancel'
        );
        // ユーザーがReloadを選択した場合のみ再読込
        // 理由: 意図しない再取得を防ぐ
        if (choice === 'Reload') {
            this.loadTask();
        }
    }

    /**
     * タスク保存処理
     * 入力データをもとにタスクを更新し、結果に応じて画面制御する
     * なぜ必要か: 編集内容をサーバに反映し、UI状態を一貫させるため
     * @param data 保存するフォームデータ
     */
    private async saveTask(data: any) {
        // 処理名: タスク保存
        // 処理概要: Webview から送られたフォームデータを整形してサーバへ更新リクエストを送り、結果に応じた UI 操作を行う
        // 実装理由: 編集結果を永続化し、ユーザにフィードバックを与えるため
        try {
            const updates = this.buildUpdateObject(data);
            const result = this.wbsService
                ? await this.wbsService.updateTaskApi(this._taskId, updates)
                : await this.mcpClient!.updateTask(this._taskId, updates);

            if (result.success) {
                // 処理概要: 成功時は再読み込みとツリー更新を行う
                // 実装理由: UI を最新状態に保つため
                this.handleUpdateSuccess();
            } else if (result.conflict) {
                // 処理概要: 競合検出時はユーザに選択を促す
                // 実装理由: 楽観ロックによる競合時の適切な対処を促すため
                await this.handleUpdateConflict();
            } else {
                // 処理概要: その他エラーは表示する
                // 実装理由: 利用者に失敗理由を伝えるため
                vscode.window.showErrorMessage(`Failed to update task: ${result.error}`);
            }
        } catch (error) {
            vscode.window.showErrorMessage(`Failed to save task: ${error}`);
        }
    }



    // NOTE: formatting and summary helpers removed — webview bundle implements UI parsing/formatting.

    /**
     * Webview用HTML生成処理
     * タスク情報をもとに詳細画面のHTMLを生成する
     * なぜ必要か: WebviewでリッチなUIを動的に生成するため
     * @param task タスク情報
     * @param artifacts 成果物一覧（サジェストに利用される）
     * @param extensionUri
     * @returns HTML文字列
     */
        private getHtmlForWebview(task: Task, artifacts: Artifact[] = [], extensionUri?: vscode.Uri): string {
                // Always load the built webview bundle and inject the initial payload.
<<<<<<< HEAD
                const webview = this._panel.webview;
                const baseUri = extensionUri ?? this._extensionUri!;
                const scriptUri = webview.asWebviewUri(vscode.Uri.joinPath(baseUri, 'dist', 'webview', 'task.bundle.js'));
=======
                const webview: any = this._panel.webview as any;
                const baseUri: any = (extensionUri ?? this._extensionUri!) as any;
                const joinPath = (vscode as any)?.Uri?.joinPath;
                let scriptUri: any = '/dist/webview/task.bundle.js';
                try {
                    if (typeof joinPath === 'function' && typeof webview?.asWebviewUri === 'function') {
                        const scriptPath = joinPath(baseUri, 'dist', 'webview', 'task.bundle.js');
                        scriptUri = webview.asWebviewUri(scriptPath);
                    }
                } catch {
                    // In test environments without full VS Code API, fall back to relative path
                    scriptUri = '/dist/webview/task.bundle.js';
                }
>>>>>>> 1dc32cf5
                const payload = JSON.stringify({ task, artifacts });
                return `<!DOCTYPE html>
<html lang="en">
<head>
    <meta charset="utf-8" />
    <meta name="viewport" content="width=device-width,initial-scale=1" />
    <title>Task Detail</title>
    <style>body{font-family:var(--vscode-font-family);color:var(--vscode-foreground);padding:12px}</style>
</head>
<body>
    <div id="app"></div>
    <script>window.__TASK_PAYLOAD__ = ${payload};</script>
    <script src="${scriptUri}"></script>
</body>
</html>`;
        }

    /**
     * HTMLエスケープ処理
     * テキスト内の危険文字をHTMLエスケープする
     * なぜ必要か: XSS等の脆弱性対策として、ユーザー入力を安全に表示するため
     * @param text 入力テキスト
     * @returns エスケープ済み文字列
     */
    private escapeHtml(text: string): string {
        return text
            .replace(/&/g, '&amp;')
            .replace(/</g, '&lt;')
            .replace(/>/g, '&gt;')
            .replace(/"/g, '&quot;')
            .replace(/'/g, '&#039;');
    }

    /**
     * パネル破棄処理
     * パネル・リソースを破棄し、メモリリークを防ぐ
     * なぜ必要か: Webviewパネルの多重生成・リソースリークを防止するため
     */
    public dispose() {
        TaskDetailPanel.currentPanel = undefined;
        this._panel.dispose();
        // 登録済みリソースを全て破棄
        // 理由: メモリリーク・リソースリークを防ぐ
        while (this._disposables.length) {
            const disposable = this._disposables.pop();
            if (disposable) {
                disposable.dispose();
            }
        }
    }
}
<|MERGE_RESOLUTION|>--- conflicted
+++ resolved
@@ -64,12 +64,6 @@
             column || vscode.ViewColumn.One,
             {
                 enableScripts: true,
-<<<<<<< HEAD
-                localResourceRoots: [
-                    extensionUri,
-                    vscode.Uri.joinPath(extensionUri, 'dist', 'webview')
-                ]
-=======
                 localResourceRoots: ((): vscode.Uri[] => {
                     const roots: vscode.Uri[] = [extensionUri];
                     // Safe-guard: joinPath may be undefined in test mocks
@@ -83,7 +77,6 @@
                     }
                     return roots;
                 })()
->>>>>>> 1dc32cf5
             }
         );
 
@@ -282,11 +275,6 @@
      */
         private getHtmlForWebview(task: Task, artifacts: Artifact[] = [], extensionUri?: vscode.Uri): string {
                 // Always load the built webview bundle and inject the initial payload.
-<<<<<<< HEAD
-                const webview = this._panel.webview;
-                const baseUri = extensionUri ?? this._extensionUri!;
-                const scriptUri = webview.asWebviewUri(vscode.Uri.joinPath(baseUri, 'dist', 'webview', 'task.bundle.js'));
-=======
                 const webview: any = this._panel.webview as any;
                 const baseUri: any = (extensionUri ?? this._extensionUri!) as any;
                 const joinPath = (vscode as any)?.Uri?.joinPath;
@@ -300,7 +288,6 @@
                     // In test environments without full VS Code API, fall back to relative path
                     scriptUri = '/dist/webview/task.bundle.js';
                 }
->>>>>>> 1dc32cf5
                 const payload = JSON.stringify({ task, artifacts });
                 return `<!DOCTYPE html>
 <html lang="en">
